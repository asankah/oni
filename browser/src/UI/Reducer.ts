import * as State from "./State"

import * as Actions from "./Actions"

import * as _ from "lodash"

export const reducer = (s: State.IState, a: Actions.Action) => {

    if (!s) {
        return s
    }

    switch (a.type) {
        case "SET_CURSOR_POSITION":
            return Object.assign({}, s, {
                cursorPixelX: a.payload.pixelX,
                cursorPixelY: a.payload.pixelY,
                fontPixelWidth: a.payload.fontPixelWidth,
                fontPixelHeight: a.payload.fontPixelHeight,
            })
        case "SET_MODE":
            return { ...s, ...{ mode: a.payload.mode } }
        case "SET_COLORS":
            return { ...s, ...{ foregroundColor: a.payload.foregroundColor } }
        case "SHOW_QUICK_INFO":
            return Object.assign({}, s, {
                quickInfo: {
                    title: a.payload.title,
                    description: a.payload.description,
                },
            })
        case "HIDE_QUICK_INFO":
            return Object.assign({}, s, {
                quickInfo: null,
            })
        case "SHOW_AUTO_COMPLETION":
            return Object.assign({}, s, {
                autoCompletion: {
                    base: a.payload.base,
                    entries: a.payload.entries,
                    selectedIndex: 0,
                },
            })
        case "HIDE_AUTO_COMPLETION":
            return Object.assign({}, s, {
                autoCompletion: null,
            })
        case "SHOW_SIGNATURE_HELP":
            return Object.assign({}, s, {
                signatureHelp: a.payload,
            })
        case "HIDE_SIGNATURE_HELP":
            return Object.assign({}, s, {
                signatureHelp: null,
            })
        default:
            return Object.assign({}, s, {
                autoCompletion: autoCompletionReducer(s.autoCompletion, a), // FIXME: null
                popupMenu: popupMenuReducer(s.popupMenu, a), // FIXME: null
            })
    }
}

export const popupMenuReducer = (s: State.IMenu | null, a: Actions.Action) => {

    switch (a.type) {
        case "SHOW_MENU":
            const sortedOptions = _.sortBy(a.payload.options, (f) => f.pinned ? 0 : 1).map((o) => ({
                icon: o.icon,
                detail: o.detail,
                label: o.label,
                pinned: o.pinned,
                detailHighlights: [],
                labelHighlights: [],
            }))

<<<<<<< HEAD
            return <State.IMenu> {
                id: a.payload.id,
=======
            return {
>>>>>>> f35d4801
                filter: "",
                filteredOptions: sortedOptions,
                options: a.payload.options,
                selectedIndex: 0,
            }
        case "HIDE_MENU":
            return null
        case "NEXT_MENU":
            if (!s) {
                return s
            }

            return Object.assign({}, s, {
                selectedIndex: (s.selectedIndex + 1) % s.filteredOptions.length,
            })
        case "PREVIOUS_MENU":
            if (!s) {
                return s
            }

            return Object.assign({}, s, {
                selectedIndex: (s.selectedIndex - 1) % s.filteredOptions.length,

            })
        case "FILTER_MENU":
            if (!s) {
                return s
            }

            // If we already had search results, and this search is a superset of the previous,
            // just filter the already-pruned subset
            const optionsToSearch = a.payload.filter.indexOf(s.filter) === 0 ? s.filteredOptions : s.options
            const filteredOptionsSorted = filterMenuOptions(optionsToSearch, a.payload.filter)

            return Object.assign({}, s, {
                filter: a.payload.filter,
                filteredOptions: filteredOptionsSorted,
            })
        default:
            return s
    }
}

export function filterMenuOptions(options: Oni.Menu.MenuOption[], searchString: string): State.IMenuOptionWithHighlights[] {

    if (!searchString) {
        const opt = options.map((o) => {
            return {
                label: o.label,
                detail: o.detail,
                icon: o.icon,
                pinned: o.pinned,
                detailHighlights: [],
                labelHighlights: [],
            }
        })

        return _.sortBy(opt, (o) => o.pinned ? 0 : 1)
    }

    const searchArray = searchString.split("")

    let initialFilter = options
    searchArray.forEach((str) => {
        initialFilter = initialFilter.filter((f) => f.detail.indexOf(str) >= 0 || f.label.indexOf(str) >= 0)
    })

    const highlightOptions = initialFilter.map((f) => {
        const detailArray = f.detail.split("")
        const labelArray = f.label.split("")
        const detailMatches = fuzzyMatchCharacters(detailArray, searchArray)
        const labelMatches = fuzzyMatchCharacters(labelArray, detailMatches.remainingCharacters)

        return {
            icon: f.icon,
            pinned: f.pinned,
            label: f.label,
            detail: f.detail,
            detailArray,
            labelArray,
            detailMatches,
            labelMatches,
            detailHighlights: detailMatches.highlightIndices,
            labelHighlights: labelMatches.highlightIndices,
        }
    })

    const filteredOptions = highlightOptions.filter((f) => f.labelMatches.remainingCharacters.length === 0)

    const filteredOptionsSorted = _.sortBy(filteredOptions, (f) => {
        const baseVal = f.pinned ? 0 : 2

        const totalSearchSize = searchArray.length
        const matchingInLabel = fuzzyMatchCharacters(f.labelArray, searchArray)

        const labelMatchPercent = matchingInLabel.highlightIndices.length / totalSearchSize

        return baseVal - labelMatchPercent
    })

    return filteredOptionsSorted
}

export interface IFuzzyMatchResults {
    highlightIndices: number[]
    remainingCharacters: string[]
}

export function fuzzyMatchCharacters(text: string[], searchString: string[]): IFuzzyMatchResults {
    const startValue = {
        highlightIndices: [],
        remainingCharacters: searchString,
    }

    const outputValue = text.reduce((previousValue: IFuzzyMatchResults, currValue: string, idx: number) => {

        const { highlightIndices, remainingCharacters } = previousValue

        if (remainingCharacters.length === 0) {
            return previousValue
        }

        if (remainingCharacters[0] === currValue) {
            return {
                highlightIndices: highlightIndices.concat([idx]),
                remainingCharacters: remainingCharacters.slice(1, remainingCharacters.length),
            }
        }

        return previousValue

    }, startValue)

    return outputValue
}

export const autoCompletionReducer = (s: State.IAutoCompletionInfo | null, a: Actions.Action) => {
    if (!s) {
        return s
    }

    const currentEntryCount = s.entries.length

    switch (a.type) {
        case "NEXT_AUTO_COMPLETION":
            return Object.assign({}, s, {
                selectedIndex: (s.selectedIndex + 1) % currentEntryCount,
            })
        case "PREVIOUS_AUTO_COMPLETION":
            return Object.assign({}, s, {
                selectedIndex: (s.selectedIndex - 1) % currentEntryCount,
            })
        default:
            return Object.assign({}, s, {
                entries: autoCompletionEntryReducer(s.entries, a),
            })
    }
}

export const autoCompletionEntryReducer = (s: Oni.Plugin.CompletionInfo[], action: Actions.Action) => {
    switch (action.type) {
        case "SET_AUTO_COMPLETION_DETAILS":
            return s.map((entry) => {
                if (action.payload.detailedEntry && entry.label === action.payload.detailedEntry.label) {
                    return action.payload.detailedEntry
                }
                return entry
            })
        default:
            return s
    }
}<|MERGE_RESOLUTION|>--- conflicted
+++ resolved
@@ -74,12 +74,7 @@
                 labelHighlights: [],
             }))
 
-<<<<<<< HEAD
-            return <State.IMenu> {
-                id: a.payload.id,
-=======
             return {
->>>>>>> f35d4801
                 filter: "",
                 filteredOptions: sortedOptions,
                 options: a.payload.options,
