--- conflicted
+++ resolved
@@ -249,15 +249,12 @@
             pluginManager.executeCommand("editor.gotoDefinition")
         } else if (key === "<C-p>" && screen.mode === "normal") {
             quickOpen.show()
-<<<<<<< HEAD
         } else if (key === "<C-P>" && screen.mode === "normal") {
             tasks.show()
-=======
         } else if (key === "<C-pageup>") {
             multiProcess.focusPreviousInstance()
         } else if (key === "<C-pagedown>") {
             multiProcess.focusNextInstance()
->>>>>>> f35d4801
         } else {
             instance.input(key)
         }
